--- conflicted
+++ resolved
@@ -777,8 +777,6 @@
                 setattr(window_manager_properties, attribute, scene_value)
 
 
-<<<<<<< HEAD
-=======
 def clear_undo_history():
     """
     This function clears blenders undo history by doing a deselect all operation and repeatedly
@@ -793,7 +791,6 @@
         bpy.ops.ed.undo_push(message='UE to Rigify Mode Change')
 
 
->>>>>>> bf68bd84
 def get_formatted_operator_parameter(parameter_name, regex, code_line):
     """
     This function re-formats the given code into keyword argument parameters.
