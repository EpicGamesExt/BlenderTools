--- conflicted
+++ resolved
@@ -5,7 +5,7 @@
 import importlib
 from . import properties, operators
 from .settings import tool_tips, viewport_settings
-from .functions import scene, nodes, templates, utilities, undo
+from .functions import scene, nodes, templates, utilities
 from .ui import view_3d, node_editor, addon_preferences, exporter
 
 
@@ -23,7 +23,6 @@
 
 
 modules = (
-    undo,
     scene,
     nodes,
     view_3d,
@@ -84,12 +83,6 @@
     bpy.app.handlers.load_post.append(utilities.load_properties)
     bpy.app.handlers.save_pre.append(utilities.save_properties)
 
-<<<<<<< HEAD
-    # add an event handler that loads the saved scene properties after an undo
-    bpy.app.handlers.depsgraph_update_post.append(undo.update_history)
-
-=======
->>>>>>> bf68bd84
 
 def unregister():
     """
@@ -102,10 +95,6 @@
     # remove event handlers
     bpy.app.handlers.load_post.remove(utilities.load_properties)
     bpy.app.handlers.save_pre.remove(utilities.save_properties)
-<<<<<<< HEAD
-    bpy.app.handlers.depsgraph_update_post.remove(undo.update_history)
-=======
->>>>>>> bf68bd84
 
     # remove the added system path
     sys.path.pop(0)
