--- conflicted
+++ resolved
@@ -2,7 +2,6 @@
 
 import bpy
 from .ui import exporter
-from .functions import undo
 from .functions import scene
 from .functions import nodes
 from .functions import templates
@@ -281,23 +280,10 @@
         return {'FINISHED'}
 
 
-<<<<<<< HEAD
-class Ue2RigifyUndo(bpy.types.Operator):
-    """Special Undo for UE to Rigify modes"""
-    bl_idname = "ue2rigify.undo"
-    bl_label = "Switch Modes"
-
-    mode: bpy.props.StringProperty(default='')
-
-    def execute(self, context):
-        properties = bpy.context.window_manager.ue2rigify
-        undo.undo(properties)
-=======
 class NullOperator(bpy.types.Operator):
     """This is an operator that changes nothing, but it used to clear the undo stack"""
     bl_idname = "ue2rigify.null_operator"
     bl_label = "Null Operator"
 
     def execute(self, context):
->>>>>>> bf68bd84
-        return {'FINISHED'}
+        return {'FINISHED'}
