--- conflicted
+++ resolved
@@ -967,7 +967,6 @@
         return bool(mesh.find_socket(socket_name))
 
     @staticmethod
-<<<<<<< HEAD
     def has_binding_groom_asset(binding_asset_path, groom_asset_path):
         """
         Checks to see if the binding asset at binding_asset_path has the groom asset set at groom_asset_path.
@@ -1050,7 +1049,8 @@
         if mesh_handle:
             return True
         return False
-=======
+    
+    @staticmethod
     def has_socket_outer(asset_path, socket_name):
         """
         Checks to see if an asset has a socket and the owner (outer) is assigned to the mesh.
@@ -1065,7 +1065,6 @@
             return socket.get_outer() == mesh
         else:
             return False
->>>>>>> 6ee65be5
 
     @staticmethod
     def delete_asset(asset_path):
