# Copyright Epic Games, Inc. All Rights Reserved.

import bpy
import importlib
from . import operators
from . import properties
from .dependencies import remote_execution
from .ui import header_menu, addon_preferences, importer
from .functions import export, unreal, validations, utilities

# NOTE: The blender version in the `bl_info` dictionary is for the minimum
#  blender version support and should only be changed when there's new
#  functionality that will break the addon

bl_info = {
    "name": "Send to Unreal",
    "author": "Epic Games Inc.",
<<<<<<< HEAD
    "version": (1, 4, 5),
    "blender": (2, 83, 0),
=======
    "version": (1, 4, 6),   # addon plugin version
    "blender": (2, 83, 0),  # minimum blender version
>>>>>>> 3a880298
    "location": "Header > Pipeline > Export > Send to Unreal",
    "description": "Sends an asset to the first open Unreal Editor instance on your machine.",
    "warning": "",
    "wiki_url": "https://github.com/EpicGames/BlenderTools/wiki/Send-to-Unreal-Home",
    "category": "Pipeline",
}


modules = [
    export,
    unreal,
    importer,
    utilities,
    properties,
    validations,
    remote_execution,
    addon_preferences,
]

classes = [
    operators.Send2Ue,
    operators.ImportAsset,
    addon_preferences.SendToUnrealPreferences,
    header_menu.TOPBAR_MT_Export,
    header_menu.TOPBAR_MT_Import
]


def register():
    """
    This function registers the addon classes when the addon is enabled.
    """
    # reload the submodules
    for module in modules:
        importlib.reload(module)

    # register the properties
    properties.register()

    # add a function to the event timer that will fire after the addon is enabled
    bpy.app.timers.register(utilities.addon_enabled)

    # add an event handler that will save and load  preferences from the blend file
    bpy.app.handlers.load_post.append(utilities.setup_project)
    bpy.app.handlers.load_post.append(utilities.load_properties)
    bpy.app.handlers.save_pre.append(utilities.save_properties)

    # register the classes
    for cls in classes:
        bpy.utils.register_class(cls)


def unregister():
    """
    This function unregisters the addon classes when the addon is disabled.
    """
    # remove the pipeline menu
    header_menu.remove_parent_menu()

    # unregister the classes
    for cls in reversed(classes):
        bpy.utils.unregister_class(cls)

    # remove event handlers
    bpy.app.handlers.load_post.remove(utilities.setup_project)
    bpy.app.handlers.load_post.remove(utilities.load_properties)
    bpy.app.handlers.save_pre.remove(utilities.save_properties)

    # unregister the properties
    properties.unregister()<|MERGE_RESOLUTION|>--- conflicted
+++ resolved
@@ -15,13 +15,8 @@
 bl_info = {
     "name": "Send to Unreal",
     "author": "Epic Games Inc.",
-<<<<<<< HEAD
-    "version": (1, 4, 5),
-    "blender": (2, 83, 0),
-=======
     "version": (1, 4, 6),   # addon plugin version
     "blender": (2, 83, 0),  # minimum blender version
->>>>>>> 3a880298
     "location": "Header > Pipeline > Export > Send to Unreal",
     "description": "Sends an asset to the first open Unreal Editor instance on your machine.",
     "warning": "",
