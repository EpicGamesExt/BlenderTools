--- conflicted
+++ resolved
@@ -467,7 +467,6 @@
     return None
 
 
-<<<<<<< HEAD
 def get_unique_parent_mesh_objects(rig_objects, mesh_objects):
     """
     Gets only meshes that have a unique same armature parent.
@@ -557,7 +556,8 @@
             if modifier.particle_system.settings.type == particle_type:
                 particle_systems.append((modifier, modifier.particle_system))
     return particle_systems
-=======
+
+
 def get_asset_collisions(asset_name, properties):
     """
     Gets the collision assets for the given asset name.
@@ -574,7 +574,6 @@
             if is_collision_of(asset_name, mesh_object.name, properties):
                 collision_meshes.append(mesh_object)
     return collision_meshes
->>>>>>> d8581500
 
 
 def set_to_title(text):
